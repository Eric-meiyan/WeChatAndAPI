<h1 align="center">我的数据我做主</h1>
<div align="center">
<img src="https://img.shields.io/badge/WeChat-留痕-blue.svg">
<a href="https://github.com/LC044/WeChatMsg/stargazers">
    <img src="https://img.shields.io/github/stars/LC044/WeChatMsg.svg" />
</a>
<a href="https://github.com/LC044/WeChatMsg/issues">
      <img alt="Issues" src="https://img.shields.io/github/issues/LC044/WeChatMsg?color=0088ff" />
    </a>
<a href="./doc/readme.md">
    <img src="https://img.shields.io/badge/文档-最新-brightgreen.svg" />
</a>
<a href="LICENSE">
    <img src="https://img.shields.io/github/license/LC044/WeChatMsg" />
</a>
</div>

<div align="center">
<a><img src="./doc/images/logo.png" height="240"/></a>
</div>
<blockquote>
<div style="background-color: #eaf7ea; border-radius: 10px; padding: 20px; position: relative;">
  <div style="position: relative;">
    <div style="position: absolute;top: 0;bottom: 0;left: 0;width: 2px;background-color: #000000;"></div>
    <h2>前言</h2>
    <div style="text-indent: 2em;">
        <p style="text-indent:2em;">我深信有意义的不是微信，而是隐藏在对话框背后的一个个<strong>深刻故事</strong>。未来，每个人都能拥有AI的陪伴，而你的数据能够赋予它有关与你过去的珍贵记忆。我希望看到每个人有将自己的生活痕迹🍉🧋⛹️🚴🛌🛀👨‍👩‍👦留存的权利，而不是遗忘💀。</p>
        <p style="text-indent:2em;">AI的发展不仅仅是技术的提升，更是情感💞的延续。每一个对话、每一个互动都是生活中独一无二的片段，是真实而动人的情感交流。因此，我希望AI工作者们能够<strong>善用这些数据</strong>，用于培训独特的、属于个体的人工智能。让<strong>个人AI成为生活中的朋友</strong>，能够理解、记录并分享我们的欢笑、泪水和成长。</p>
        <p style="text-indent:2em;">那天，AI不再是高不可攀的存在，而是融入寻常百姓家的一部分。因为<strong>每个人都有权利拥有自己的AI</strong>，将科技的力量融入生活的方方面面。这是一场关于真情实感的革命，一场让技术变得更加人性化的探索，让我们共同见证未来的美好。</p>
        <p align="center"><strong>所以《留痕》</strong></p>
    </div>
  </div>
</div>
</blockquote>

## 🍉功能

- 恢复📱手机微信数据库
- 安卓 or 苹果都可以哦
- 恢复💻PC端微信数据库
- 还原微信聊天界面
    - 🗨文本✅
    - 🏝图片✅
    - 🐻‍❄️表情包✅
    - 语音❎
    - 视频❎
    - 文件❎
    - 回复❎
    - 拍一拍❎
- 导出聊天记录
    - sqlite数据库✅
    - HTML(文本、图片)✅
    - Word文档✅
    - CSV文档✅
- 分析聊天数据，做成可视化年报
- 🔥**项目持续更新中**
    - 导出全部表情包❎
    - 合并多个备份数据❎

- 小伙伴们想要其他功能可以留言哦📬
- 有任何问题可以随时联系我(863909694@qq.com)

为了方便大家交流，我新建了一个QQ群💬：**474379264**

大家有任何想法💡、建议或bug可以群里反馈给我

[//]: # (<img src="doc/images/qq.jpg" height=480/>)

## 🥤效果

<details>

<img alt="聊天界面" src="doc/images/chat_.png"/>

<img alt="image-20230520235113261" src="doc/images/image-20230520235113261.png"/>

![image-20230520235220104](doc/images/image-20230520235220104.png)

![image-20230520235338305](doc/images/image-20230520235338305.png)

![image-20230520235351749](doc/images/image-20230520235351749.png)

![image-20230520235400772](doc/images/image-20230520235400772.png)

![image-20230520235409112](doc/images/image-20230520235409112.png)

![image-20230520235422128](doc/images/image-20230520235422128.png)

![image-20230520235431091](doc/images/image-20230520235431091.png)

</details>

# ⌛使用

小白可以先点个star⭐(💘项目不断更新中),然后去旁边[Release](https://github.com/LC044/WeChatMsg/releases)
下载打包好的exe可执行文件，双击即可运行

**⚠️注意：若出现闪退情况请右击选择用管理员身份运行exe程序，该程序不存在任何病毒，若杀毒软件提示有风险选择略过即可**

**不懂编程的请移步[Release](https://github.com/LC044/WeChatMsg/releases)，下面的东西对你来说是天书**

## PC版微信

<details>

#### 该说明教程要求最好有**Python或者其他编程语言基础**，理解起来容易一点

#### 如果是编程萌新，请耐心等待几天，可执行文件正在快马加鞭制作中~

### 1. 安装

python建议安装3.10版本，最新版本不太支持~

```shell
# Python>=3.10
git clone https://github.com/LC044/WeChatMsg
cd WeChatMsg
pip install -r requirements_pc.txt -i https://pypi.tuna.tsinghua.edu.cn/simple
```

### 2. 使用

<<<<<<< HEAD
1. 登录微信

手机端使用聊天记录迁移功能将聊天数据迁移到电脑上

操作步骤：我->设置->聊天->聊天记录迁移与备份->迁移->迁移到电脑微信

2. 运行程序

```shell
python main_pc.py
```

3. 点击获取信息

![](./doc/images/pc_decrypt_info.png)

4. 设置微信安装路径(如果自动设置好了就**不用管**了)

可以到微信->设置->文件管理查看
![](./doc/images/setting.png)
=======
#### 2.1 登录微信

切记需要先登录要提取的微信号的微信。

#### 📝2.2和2.3根据需求选择运行✏️

#### 2.2 运行程序（只有解密功能）
```shell
   python decrypt_window.py
   ```

解密步骤跳转2.4

#### 2.3 运行程序（具备解密、导出、可视化等全部功能）
```shell
   python main_pc.py
```

解密步骤查看2.4，解密界面点击左边导航栏-->`工具`中。

#### 2.4 点击获取信息

   ![](./doc/images/pc_decrypt_info.png)
#### 2.5 设置微信安装路径(如果自动设置好了就不用管了)
   可以到微信->设置->文件管理查看
   
   ![](./doc/images/setting.png)
>>>>>>> 7bd90827

点击**设置微信路径**按钮，选择该文件夹路径下的带有wxid_xxx的路径(没有wxid的话先选择其中一个文件夹不对的话换其他文件夹)
![](./doc/images/path_select.png)

#### 2.6 获取到密钥和微信路径之后点击开始解密
#### 2.7 解密后的数据库文件保存在./app/DataBase/Msg路径下

### 3. 查看

随便下载一个SQLite数据库查看软件就能打开数据库，例如[DB Browser for SQLite](https://sqlitebrowser.org/dl/)（不懂SQL的就别折腾了）

* [数据库功能介绍](./doc/数据库介绍.md)
* [更多功能介绍](./doc/电脑端使用教程.md)

显示效果

<img alt="聊天界面" src="doc/images/chat_.png"/>

### 4. pc端功能展示
恭喜你解密成功，来看看效果吧~

#### 4.1 最上方导航栏

可以点击获取教程，相关信息，导出全部信息的csv文件。

![image-20231201003914318.png](https://blog.lc044.love/static/img/01f1f9eacb6063b980595ef769bbc183.image-20231201003914318.webp)

#### 4.2 聊天界面

点击**左侧导航栏——>聊天**，会随机跳转到某一个好友的界面，滚轮滚动，可以向上翻看更早的聊天记录（温馨提示：可能在翻的时候会有卡顿的现象，是因为数据加载需要时间，后期我们会继续优化嗷~）。目前聊天记录中文字、图片、表情包基本可以正常显示~

![image-20231130221954512.png](https://blog.lc044.love/static/img/da1103c0d40eac06e07a46a23fb0a138.image-20231130221954512.webp)

当你想要查找某一位好友的信息时，可以在图中红框输入信息，点击Enter回车键，进行检索

![image-20231130223621017.png](https://blog.lc044.love/static/img/17746c59d1015164438e539abec6094e.image-20231130223621017.webp)

#### 4.3 好友界面

点击**左侧导航栏——>好友**，会跳转到好友的界面，同样可以选择好友，右上方导航栏中有（1）统计信息（2）情感分析（3）年度报告（4）退出（5）导出聊天记录：可选择导出为word、csv、html格式。


![image-20231130224357480.png](https://blog.lc044.love/static/img/80958f575ec8f2822af15ce1634029da.image-20231130224357480.webp)


**功能部分未集成或开发，请您耐心等待呀~**

</details>

## PC端破解过程中部分问题解决（可参考）
<details>
    
#### 🤔如果您在pc端使用的时候出现问题，可以先参考以下方面，如果仍未解决，可以在群里交流~

如果您遇到下图所示的问题，是由于没有在电脑端登录微信

![image-20231130231701520.png](https://blog.lc044.love/static/img/db8e39b27d369851c73298b247b79c2f.image-20231130231701520.webp)

如果您遇到下图所示的问题，需要先运行`decrypt_window`的可执行文件或者源代码文件

```
python decrypt_window.py
```

![image-20231130231503340.png](https://blog.lc044.love/static/img/a3ea30edd2e63187283dcc55e344a095.image-20231130231503340.webp)


如果您在运行可执行程序的时候出现闪退的现象，请右击软件使用管理员权限运行。

![image-20231130233120492.png](https://blog.lc044.love/static/img/f18737d5a006aa5e7354b74f6e036d47.image-20231130233120492.webp)


如果您在获取信息的时候，`wxid`显示none，但是密钥是存在的，需要在微信文件保存的路径中选择该文件夹路径下的带有wxid_xxx的名字，填到wxid位置并继续点击`开始解密`


![image-20231130234120644.png](https://blog.lc044.love/static/img/5c3c53cb34701fb74283e01e52a2df04.image-20231130234120644.webp)

如果出现如图所示的报错信息，将`app/database/msg`文件夹删除，重新运行`main_pc.py`。


![image-20231130235155121.png](https://blog.lc044.love/static/img/884d8f930518b9b31bfa9df7fd5a53f8.image-20231130235155121.webp)

导出数据成功之后，该文件位置与exe文件位置相同（或者在源码.data文件下）


![image-20231201000202980.png](https://blog.lc044.love/static/img/1748d98033903dede564ce3d7e835bdf.image-20231201000202980.webp)

#### 🤔注意

解密一个微信数据库之后，登录新的微信并不会实时更改

</details>
        
## 使用模拟器（支持可视化分析）

<details>

**不推荐使用，PC端微信可视化功能马上实现**

1. 根据[教程](https://blog.csdn.net/m0_59452630/article/details/124222235?spm=1001.2014.3001.5501)获得两个文件
    - auth_info_key_prefs.xml——解析数据库密码
    - EnMicroMsg.db——聊天数据库
    - **上面这两个文件就可以**
2. 安装依赖库

python版本>=3.10

**说明:用到了python3.10的match语法，不方便更换python版本的小伙伴可以把match(运行报错的地方)更改为if else**

命令行运行以下代码（**建议使用Pycharm打开项目，Pycharm会自动配置好所有东西，直接运行main.py即可**）

```bash
pip install -r requirements.txt -i https://pypi.tuna.tsinghua.edu.cn/simple
```

运行main.py

```bash
python main.py
```

3. 出现解密界面

![image-20230521001305274](doc/images/image-20230521001305274.png)

按照提示选择上面获得的两个文件，等待解密完成，重新运行程序

4. 进入主界面

这时候不显示头像，因为头像文件没有导入进来

![image-20230521001547481](doc/images/image-20230521001547481.png)

根据[教程](https://blog.csdn.net/m0_59452630/article/details/124222235?spm=1001.2014.3001.5501)
将头像文件夹avatar复制到工程目录./app/data/目录下

![image-20230521001726799](doc/images/image-20230521001726799.png)

如果想要显示聊天图像就把[教程](https://blog.csdn.net/m0_59452630/article/details/124222235?spm=1001.2014.3001.5501)
里的image2文件夹复制到./app/data文件夹里，效果跟上图一样

复制进来之后再运行程序就有图像了

![image-20230520235113261](doc/images/image-20230520235113261.png)

</details>

## 项目还有很多bug，希望大家能够及时反馈

项目地址：https://github.com/LC044/WeChatMsg

# 🏆致谢

* PC微信解密工具:[https://github.com/xaoyaoo/PyWxDump](https://github.com/xaoyaoo/PyWxDump)

---

> 说明：该项目仅可用于交流学习，禁止任何非法用途，创作者不承担任何责任🙄

[![Star History Chart](https://api.star-history.com/svg?repos=LC044/WeChatMsg&type=Date)](https://star-history.com/?utm_source=bestxtools.com#LC044/WeChatMsg&Date)

# 🎄温馨提示

如果您在使用该软件的过程中

* 发现新的bug
* 有新的功能诉求
* 操作比较繁琐
* 觉得UI不够美观
* 等其他给您造成困扰的地方

请提起[issue](https://github.com/LC044/WeChatMsg/issues)或者添加QQ群(进群前先点个⭐哦):[**474379264**](doc/images/qq.jpg)
，我将尽快为您解决问题

如果您是一名开发者，有新的想法或建议，欢迎[fork](https://github.com/LC044/WeChatMsg/forks)
该项目并发起[PR](https://github.com/LC044/WeChatMsg/pulls)，我将把您的名字写入贡献者名单中<|MERGE_RESOLUTION|>--- conflicted
+++ resolved
@@ -103,13 +103,7 @@
 
 <details>
 
-#### 该说明教程要求最好有**Python或者其他编程语言基础**，理解起来容易一点
-
-#### 如果是编程萌新，请耐心等待几天，可执行文件正在快马加鞭制作中~
-
 ### 1. 安装
-
-python建议安装3.10版本，最新版本不太支持~
 
 ```shell
 # Python>=3.10
@@ -120,7 +114,6 @@
 
 ### 2. 使用
 
-<<<<<<< HEAD
 1. 登录微信
 
 手机端使用聊天记录迁移功能将聊天数据迁移到电脑上
@@ -141,41 +134,12 @@
 
 可以到微信->设置->文件管理查看
 ![](./doc/images/setting.png)
-=======
-#### 2.1 登录微信
-
-切记需要先登录要提取的微信号的微信。
-
-#### 📝2.2和2.3根据需求选择运行✏️
-
-#### 2.2 运行程序（只有解密功能）
-```shell
-   python decrypt_window.py
-   ```
-
-解密步骤跳转2.4
-
-#### 2.3 运行程序（具备解密、导出、可视化等全部功能）
-```shell
-   python main_pc.py
-```
-
-解密步骤查看2.4，解密界面点击左边导航栏-->`工具`中。
-
-#### 2.4 点击获取信息
-
-   ![](./doc/images/pc_decrypt_info.png)
-#### 2.5 设置微信安装路径(如果自动设置好了就不用管了)
-   可以到微信->设置->文件管理查看
-   
-   ![](./doc/images/setting.png)
->>>>>>> 7bd90827
 
 点击**设置微信路径**按钮，选择该文件夹路径下的带有wxid_xxx的路径(没有wxid的话先选择其中一个文件夹不对的话换其他文件夹)
 ![](./doc/images/path_select.png)
 
-#### 2.6 获取到密钥和微信路径之后点击开始解密
-#### 2.7 解密后的数据库文件保存在./app/DataBase/Msg路径下
+5. 获取到密钥和微信路径之后点击开始解密
+6. 解密后的数据库文件保存在./app/DataBase/Msg路径下
 
 ### 3. 查看
 
