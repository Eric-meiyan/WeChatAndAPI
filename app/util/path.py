import os

from app.person_pc import MePC
from app.util import dat2pic

if not os.path.exists('./data/'):
    os.mkdir('./data/')
if not os.path.exists('./data/image'):
    os.mkdir('./data/image')


def get_abs_path(path):
    # return os.path.join(os.getcwd(), 'app/data/icons/404.png')
    if path:
        # if os.path.exists(os.path.join())
<<<<<<< HEAD
        # print(path, os.path.join(MePC().wx_dir, path), MePC().wx_dir)
        output_path = dat2pic.decode_dat(os.path.join(MePC().wx_dir, path), './data/image')

=======
        base_path = os.getcwd() + "/data/image"
        output_path = dat2pic.decode_dat(os.path.join(MePC().wx_dir, path), base_path) #'./data/image')
>>>>>>> 6412cb22
        return output_path
    else:
        return ':/icons/icons/404.png'<|MERGE_RESOLUTION|>--- conflicted
+++ resolved
@@ -13,14 +13,11 @@
     # return os.path.join(os.getcwd(), 'app/data/icons/404.png')
     if path:
         # if os.path.exists(os.path.join())
-<<<<<<< HEAD
         # print(path, os.path.join(MePC().wx_dir, path), MePC().wx_dir)
         output_path = dat2pic.decode_dat(os.path.join(MePC().wx_dir, path), './data/image')
 
-=======
         base_path = os.getcwd() + "/data/image"
         output_path = dat2pic.decode_dat(os.path.join(MePC().wx_dir, path), base_path) #'./data/image')
->>>>>>> 6412cb22
         return output_path
     else:
         return ':/icons/icons/404.png'