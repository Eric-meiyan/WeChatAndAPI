--- conflicted
+++ resolved
@@ -718,16 +718,13 @@
             avatar = 'myhead.png' if is_send else 'tahead.png'
             timestamp = message[5]
             self.progressSignal.emit(index)
-<<<<<<< HEAD
-            str_content = escape_js_and_html(str_content)
-            if type_ == 1:
-=======
-            
+
             if type_ == 1:
                 str_content = str_content.replace('"', '\\"').replace('{', '\\{').replace('}', '\\}').replace('\n',
                                                                                                           '\\n').replace(
                 "'", "\\'")
->>>>>>> 6412cb22
+            str_content = escape_js_and_html(str_content)
+            if type_ == 1:
                 if self.is_5_min(timestamp):
                     f.write(
                         f'''{{ type:0, text: '{str_time}',is_send:0,avatar_path:''}},'''
@@ -745,7 +742,7 @@
                 match = re.search(pattern2, str_content)
                 if match:
                     continue
-                
+
                 image_path = hard_link.get_image(content=str_content, thumb=False)
                 image_path = get_abs_path(image_path)
                 image_path = image_path.replace('\\', '/')
